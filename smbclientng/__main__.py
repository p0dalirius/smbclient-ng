#!/usr/bin/env python3
# -*- coding: utf-8 -*-
# File name          : __main__.py
# Author             : Podalirius (@podalirius_)
# Date created       : 24 may 2024

import argparse
import sys
from smbclientng.core.Config import Config
from smbclientng.core.InteractiveShell import InteractiveShell
from smbclientng.core.SMBSession import SMBSession
from smbclientng.core.utils import parse_lm_nt_hashes


VERSION = "1.4"


def parseArgs():
    print(r"""               _          _ _            _                    
 ___ _ __ ___ | |__   ___| (_) ___ _ __ | |_      _ __   __ _ 
/ __| '_ ` _ \| '_ \ / __| | |/ _ \ '_ \| __|____| '_ \ / _` |
\__ \ | | | | | |_) | (__| | |  __/ | | | ||_____| | | | (_| |
|___/_| |_| |_|_.__/ \___|_|_|\___|_| |_|\__|    |_| |_|\__, |
    by @podalirius_                         %10s  |___/  
    """ % ("v"+VERSION))

    parser = argparse.ArgumentParser(add_help=True, description="smbclient-ng, a fast and user friendly way to interact with SMB shares.")
    parser.add_argument("--debug", dest="debug", action="store_true", default=False, help="Debug mode.")
    parser.add_argument("--no-colors", dest="no_colors", action="store_true", default=False, help="No colors mode.")
    parser.add_argument("--target", action="store", metavar="ip address", required=True, type=str, help="IP Address of the SMB Server to connect to.")  
<<<<<<< HEAD
    
    parser.add_argument("-S", "--startup-script", metavar="startup_script", required=False, type=str, help="File containing the list of commands to be typed at start of the console.")  
    parser.add_argument("-N", "--not-interactive", dest="not_interactive", required=False, action="store_true", default=False, help="Non interactive mode.")
=======
    parser.add_argument("--port", action="store", metavar="port of smb service", type=int, default='445', help="Port of the SMB Server to connect to.")

>>>>>>> 2bd4e5bc

    authconn = parser.add_argument_group("Authentication & connection")
    authconn.add_argument("--kdcHost", dest="kdcHost", action="store", metavar="FQDN KDC", help="FQDN of KDC for Kerberos.")
    authconn.add_argument("-d", "--domain", dest="auth_domain", metavar="DOMAIN", action="store", default='.', help="(FQDN) domain to authenticate to.")
    authconn.add_argument("-u", "--user", dest="auth_username", metavar="USER", action="store", help="User to authenticate with.")

    secret = parser.add_argument_group()
    cred = secret.add_mutually_exclusive_group()
    cred.add_argument("--no-pass", action="store_true", help="Don't ask for password (useful for -k).")
    cred.add_argument("-p", "--password", dest="auth_password", metavar="PASSWORD", action="store", nargs="?", help="Password to authenticate with.")
    cred.add_argument("-H", "--hashes", dest="auth_hashes", action="store", metavar="[LMHASH:]NTHASH", help="NT/LM hashes, format is LMhash:NThash.")
    cred.add_argument("--aes-key", dest="auth_key", action="store", metavar="hex key", help="AES key to use for Kerberos Authentication (128 or 256 bits).")
    secret.add_argument("-k", "--kerberos", dest="use_kerberos", action="store_true", help="Use Kerberos authentication. Grabs credentials from .ccache file (KRB5CCNAME) based on target parameters. If valid credentials cannot be found, it will use the ones specified in the command line.")

    if len(sys.argv) == 1:
        parser.print_help()
        sys.exit(1)

    options = parser.parse_args()

    if options.not_interactive and options.startup_script is None:
        print("[+] Option --not-interactive without --startup-script does not make any sense.")
        parser.print_help()
        sys.exit(1)

    if options.auth_username is not None and (options.auth_password is None and options.no_pass == False and options.auth_hashes is None):
        print("[+] No password or hashes provided and --no-pass is '%s'" % options.no_pass)
        from getpass import getpass
        if options.auth_domain is not None:
            options.auth_password = getpass("  | Provide a password for '%s\\%s':" % (options.auth_domain, options.auth_username))
        else:
            options.auth_password = getpass("  | Provide a password for '%s':" % options.auth_username)

    return options


def main():
    """
    Main function to execute the smbclient-ng tool.

    This function handles the command-line arguments, initializes the SMB session,
    and starts the interactive shell. It also manages the authentication process
    using either password or hashes, and sets up the session configuration based
    on the provided command-line options.

    If Kerberos authentication is specified, it ensures that the KDC host is provided.
    It exits with an error message if necessary conditions are not met for the session
    to start properly.

    The function also handles debug mode outputs and exits cleanly, providing feedback
    about the session termination if debug mode is enabled.
    """

    options = parseArgs()

    # Parse hashes
    if options.auth_hashes is not None:
        if ":" not in options.auth_hashes:
            options.auth_hashes = ":" + options.auth_hashes
    auth_lm_hash, auth_nt_hash = parse_lm_nt_hashes(options.auth_hashes)

    # Use AES Authentication key if available
    if options.auth_key is not None:
        options.use_kerberos = True
    if options.use_kerberos is True and options.kdcHost is None:
        print("[!] Specify KDC's Hostname of FQDN using the argument --kdcHost")
        exit()

    config = Config()
    config.debug = options.debug
    config.no_colors = options.no_colors
    config.not_interactive = options.not_interactive
    config.startup_script = options.startup_script

    smbSession = SMBSession(
        address=options.target,
        port=options.port,
        domain=options.auth_domain,
        username=options.auth_username,
        password=options.auth_password,
        lmhash=auth_lm_hash,
        nthash=auth_nt_hash,
        use_kerberos=options.use_kerberos,
        config=config
    )
    smbSession.init_smb_session()

    shell = InteractiveShell(
        smbSession=smbSession, 
        config=config
    )
    shell.run()

    if options.debug:
        print("[debug] Exiting the console.")

if __name__ == "__main__":
    main()<|MERGE_RESOLUTION|>--- conflicted
+++ resolved
@@ -28,14 +28,9 @@
     parser.add_argument("--debug", dest="debug", action="store_true", default=False, help="Debug mode.")
     parser.add_argument("--no-colors", dest="no_colors", action="store_true", default=False, help="No colors mode.")
     parser.add_argument("--target", action="store", metavar="ip address", required=True, type=str, help="IP Address of the SMB Server to connect to.")  
-<<<<<<< HEAD
-    
     parser.add_argument("-S", "--startup-script", metavar="startup_script", required=False, type=str, help="File containing the list of commands to be typed at start of the console.")  
     parser.add_argument("-N", "--not-interactive", dest="not_interactive", required=False, action="store_true", default=False, help="Non interactive mode.")
-=======
     parser.add_argument("--port", action="store", metavar="port of smb service", type=int, default='445', help="Port of the SMB Server to connect to.")
-
->>>>>>> 2bd4e5bc
 
     authconn = parser.add_argument_group("Authentication & connection")
     authconn.add_argument("--kdcHost", dest="kdcHost", action="store", metavar="FQDN KDC", help="FQDN of KDC for Kerberos.")
